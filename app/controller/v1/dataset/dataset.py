from datetime import datetime
from uuid import UUID
from fastapi import APIRouter, Depends, Response
from app.container import Container
from dependency_injector.wiring import inject, Provide

from app.controller.interceptor.authentication import authenticate
from app.controller.interceptor.authorization import authorize
from app.controller.interceptor.tenancy_parser import parse_tenancy_header
from app.controller.interceptor.user_parser import parse_user_header
from app.controller.v1.dataset.resource import (
    DOIChangeStateRequest,
    DOIChangeStateResponse,
    DOICreateRequest,
    DOICreateResponse,
    DOIResponse,
    DOIErrorResponse, 
    DataFileResponse,
    DatasetCreateRequest,
    DatasetCreateResponse,
    DatasetGetResponse,
    DatasetUpdateRequest,
    DatasetVersionResponse,
    PagedDatasetGetResponse,
)
from app.model.dataset import (
    DataFile,
    Dataset,
    DatasetQuery,
    DatasetVersion,
    DesignState,
)
<<<<<<< HEAD
from app.model.doi import DOI, State as DOIState
=======
from app.model.doi import State as DOIState
>>>>>>> 472c7e26
from app.service.dataset import DatasetService

import random

router = APIRouter(
    prefix="/datasets",
    tags=["datasets"],
    dependencies=[Depends(authenticate), Depends(authorize)],
    responses={404: {"description": "Not found"}},
)


def _adapt_data_file(file: DataFile) -> DataFileResponse:
    return DataFileResponse(
        id=file.id,
        name=file.name,
        size_bytes=file.size_bytes,
        extension=file.extension,
        format=file.format,
        storage_file_name=file.storage_file_name,
        storage_path=file.storage_path,
        updated_at=file.updated_at,
        created_at=file.created_at,
        created_by=file.created_by,
    )


def _adapt_dataset_version(version: DatasetVersion) -> DatasetVersionResponse:
    return DatasetVersionResponse(
        id=version.id,
        name=version.name,
        design_state=version.design_state.name,
        is_enabled=version.is_enabled,
        files=[_adapt_data_file(file) for file in version.files],
    )


def _adapt_dataset(dataset: Dataset) -> DatasetGetResponse:
    return DatasetGetResponse(
        id=dataset.id,
        name=dataset.name,
        data=dataset.data,
        tenancy=dataset.tenancy,
        is_enabled=dataset.is_enabled,
        created_at=dataset.created_at,
        updated_at=dataset.updated_at,
        versions=[_adapt_dataset_version(version) for version in dataset.versions],
        current_version=_adapt_dataset_version(dataset.current_version)
        if dataset.current_version is not None
        else None,
        design_state=dataset.design_state.name
    )


# GET /datasets
@router.get("/")
@inject
async def get_datasets(
    categories: str = None,
    level: str = None,
    data_types: str = None,
    date_from: datetime = None,
    date_to: datetime = None,
    full_text: str = None,
    include_disabled: bool = False,
    design_state: str = None,
    version: str = None,
    user_id: UUID = Depends(parse_user_header),
    tenancies: list[str] = Depends(parse_tenancy_header),
    service: DatasetService = Depends(Provide[Container.dataset_service]),
) -> PagedDatasetGetResponse:
    # check if categories exists, then split by comma
    query = DatasetQuery(
        categories=categories.split(",") if categories else [],
        level=level,
        data_types=data_types.split(",") if data_types else [],
        date_from=date_from,
        date_to=date_to,
        full_text=full_text,
        include_disabled=include_disabled,
        version=version,
        design_state=design_state
    )
    datasets: list[Dataset] = service.search_datasets(
        query=query, user_id=user_id, tenancies=tenancies
    )

    content = [_adapt_dataset(dataset) for dataset in datasets]
    return PagedDatasetGetResponse(content=content, size=len(content))


# GET /datasets/{id}
@router.get("/{id}")
@inject
async def get_dataset(
    id: str,
    response: Response,
    user_id: UUID = Depends(parse_user_header),
    is_enabled: bool = True,
    latest_version: bool = False,
    version_design_state: DesignState = DesignState.DRAFT,
    version_is_enabled: bool = True,
    tenancies: list[str] = Depends(parse_tenancy_header),
    service: DatasetService = Depends(Provide[Container.dataset_service]),
) -> DatasetGetResponse:
    dataset = service.fetch_dataset(
        dataset_id=id,
        is_enabled=is_enabled,
        user_id=user_id,
        tenancies=tenancies,
        latest_version=latest_version,
        version_design_state=version_design_state,
        version_is_enabled=version_is_enabled,
    )

    if dataset is not None:
        return _adapt_dataset(dataset)
    else:
        response.status_code = 404
        return response


# PUT /datasets/{id}
@router.put("/{id}")
@inject
async def update_dataset(
    id: str,
    dataset_request: DatasetUpdateRequest,
    user_id: UUID = Depends(parse_user_header),
    tenancies: list[str] = Depends(parse_tenancy_header),
    service: DatasetService = Depends(Provide[Container.dataset_service]),
) -> None:
    service.update_dataset(
        dataset_id=id,
        dataset_request=Dataset(
            id=id,
            name=dataset_request.name,
            data=dataset_request.data,
            tenancy=dataset_request.tenancy,
        ),
        user_id=user_id,
        tenancies=tenancies,
    )
    return {}


# DELETE /datasets/{id}
@router.delete("/{id}")
@inject
async def delete_dataset(
    id: str,
    tenancies: list[str] = Depends(parse_tenancy_header),
    service: DatasetService = Depends(Provide[Container.dataset_service]),
) -> None:
    service.disable_dataset(dataset_id=id, tenancies=tenancies)
    return {}


# POST /datasets
@router.post("/", status_code=201)
@inject
async def create_dataset(
    dataset_request: DatasetCreateRequest,
    user_id: UUID = Depends(parse_user_header),
    service: DatasetService = Depends(Provide[Container.dataset_service]),
) -> DatasetCreateResponse:
    created = service.create_dataset(
        dataset=Dataset(
            name=dataset_request.name,
            data=dataset_request.data,
            tenancy=dataset_request.tenancy,
        ),
        user_id=user_id,
    )
    
    return DatasetCreateResponse(
        id=created.id,
        name=created.name,
        data=created.data,
        design_state=created.design_state.name,
        tenancy=created.tenancy,
        versions=[_adapt_dataset_version(version) for version in created.versions],
        current_version=_adapt_dataset_version(created.current_version)
    )


# PUT /datasets/:dataset_id/enable
@router.put("/{id}/enable")
@inject
async def enable_dataset(
    id: str,
    tenancies: list[str] = Depends(parse_tenancy_header),
    service: DatasetService = Depends(Provide[Container.dataset_service]),
) -> None:
    service.enable_dataset(dataset_id=id, tenancies=tenancies)
    return {}


# DELETE /datasets/:dataset_id/versions/:version
@router.delete("/{dataset_id}/versions/{version_name}")
@inject
async def delete_dataset_version(
    dataset_id: str,
    version_name: str,
    user_id: UUID = Depends(parse_user_header),
    tenancies: list[str] = Depends(parse_tenancy_header),
    service: DatasetService = Depends(Provide[Container.dataset_service]),
) -> None:
    service.disable_dataset_version(
        dataset_id=dataset_id,
        user_id=user_id,
        version_name=version_name,
        tenancies=tenancies,
    )
    return {}


# PUT /datasets/:dataset_id/versions/:version/publish
@router.put("/{dataset_id}/versions/{version_name}/publish")
@inject
async def publish_dataset_version(
    dataset_id: str,
    version_name: str,
    user_id: UUID = Depends(parse_user_header),
    tenancies: list[str] = Depends(parse_tenancy_header),
    service: DatasetService = Depends(Provide[Container.dataset_service]),
) -> None:
    service.publish_dataset_version(
        dataset_id=dataset_id,
        user_id=user_id,
        version_name=version_name,
        tenancies=tenancies,
    )
    return {}


# PUT /datasets/:dataset_id/versions/:version/enable
@router.put("/{dataset_id}/versions/{version_name}/enable")
@inject
async def enable_dataset_version(
    dataset_id: str,
    version_name: str,
    user_id: UUID = Depends(parse_user_header),
    tenancies: list[str] = Depends(parse_tenancy_header),
    service: DatasetService = Depends(Provide[Container.dataset_service]),
) -> None:
    service.enable_dataset_version(
        dataset_id=dataset_id,
        user_id=user_id,
        version_name=version_name,
        tenancies=tenancies,
    )
    return {}

# PUT /datasets/:dataset_id/versions/:version/doi
@router.put("/{dataset_id}/versions/{version_name}/doi")
@inject
async def change_doi_state(
    dataset_id: str,
    version_name: str,
    change_state_request: DOIChangeStateRequest,
    user_id: UUID = Depends(parse_user_header),
    tenancies: list[str] = Depends(parse_tenancy_header),
    service: DatasetService = Depends(Provide[Container.dataset_service]),
) -> DOIChangeStateResponse:
    # random number to return mocked change state or error
    if random.randint(0, 1) == 0:
        return DOIChangeStateResponse(new_state=DOIState.REGISTERED)
    else:
<<<<<<< HEAD
        errors = DOIErrorResponse([DOIErrorResponse(code="missing_field", field="title")])
        return DOIChangeStateResponse(new_state=DOIState.DRAFT, errors=errors)
=======
        errors = [DOIErrorResponse(code="missing_field", field="title")]
        return DOIChangeStateResponse(errors=errors)
>>>>>>> 472c7e26

# POST /datasets/:dataset_id/versions/:version/doi
@router.post("/{dataset_id}/versions/{version_name}/doi")
@inject
async def create_doi(
    dataset_id: str,
    version_name: str,
    create_doi_request: DOICreateRequest,
    user_id: UUID = Depends(parse_user_header),
    tenancies: list[str] = Depends(parse_tenancy_header),
    service: DatasetService = Depends(Provide[Container.dataset_service]),
) -> DOICreateResponse:
    if random.randint(0, 1) == 0:
        # manual doi
        return DOICreateResponse(identifier="10.1234/abcd")
    else:
        # auto generated doi
        return DOICreateResponse(identifier="10.1234/abcd", state=DOIState.DRAFT)

# GET /datasets/:dataset_id/versions/:version/doi
@router.get("/{dataset_id}/versions/{version_name}/doi")
@inject
async def get_doi(
    dataset_id: str,
    version_name: str,
    user_id: UUID = Depends(parse_user_header),
    tenancies: list[str] = Depends(parse_tenancy_header),
    service: DatasetService = Depends(Provide[Container.dataset_service]),
) -> DOIResponse:
    return DOIResponse(identifier="10.1234/abcd", state=DOIState.DRAFT)

# DELETE /datasets/:dataset_id/versions/:version/doi
@router.delete("/{dataset_id}/versions/{version_name}/doi", status_code=204)
@inject
async def delete_doi(
    dataset_id: str,
    version_name: str,
    user_id: UUID = Depends(parse_user_header),
    tenancies: list[str] = Depends(parse_tenancy_header),
    service: DatasetService = Depends(Provide[Container.dataset_service]),
) -> None:
    pass

# TODO: We need to create new endpoints to manipulate dataset versions for a dataset
# POST /datasets/:dataset_id/versions/
#   Creates a new dataset version for a dataset.
#   This must disable all old versions, and create a new one with new files with the PUBLISHED state.
# 
# POST /datasets/:dataset_id/versions/ {old_dataset_version_id: ''}
#   Restore an old dataset vesion.
#   Dataset versions are always append only. So, when we need to restore an old version, a new version must be
#   created based on an old dataset version.<|MERGE_RESOLUTION|>--- conflicted
+++ resolved
@@ -30,11 +30,7 @@
     DatasetVersion,
     DesignState,
 )
-<<<<<<< HEAD
-from app.model.doi import DOI, State as DOIState
-=======
 from app.model.doi import State as DOIState
->>>>>>> 472c7e26
 from app.service.dataset import DatasetService
 
 import random
@@ -304,13 +300,8 @@
     if random.randint(0, 1) == 0:
         return DOIChangeStateResponse(new_state=DOIState.REGISTERED)
     else:
-<<<<<<< HEAD
-        errors = DOIErrorResponse([DOIErrorResponse(code="missing_field", field="title")])
-        return DOIChangeStateResponse(new_state=DOIState.DRAFT, errors=errors)
-=======
         errors = [DOIErrorResponse(code="missing_field", field="title")]
         return DOIChangeStateResponse(errors=errors)
->>>>>>> 472c7e26
 
 # POST /datasets/:dataset_id/versions/:version/doi
 @router.post("/{dataset_id}/versions/{version_name}/doi")
